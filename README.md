--- conflicted
+++ resolved
@@ -117,12 +117,8 @@
         dotnet nuget add source %USERPROFILE%\dev\nuget\packages -n dev
         ```
 
-<<<<<<< HEAD
-1. Push the `Senzing.Sdk` NuGet package from your Senzing destribution to your local repository:
+1. Push the `Senzing.Sdk` NuGet package from your Senzing distribution to your local repository:
 
-=======
-1. Push the `Senzing.Sdk` NuGet package from your Senzing distribution to your local repository:
->>>>>>> 06476da2
     ```console
     dotnet nuget push [path-to-Senzing.Sdk.4.0.0-beta.2.0.nupkg] --source [local-source-name]
     ```
