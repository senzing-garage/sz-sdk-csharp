{
  "version": 1,
  "isRoot": true,
  "tools": {
    "csharpier": {
<<<<<<< HEAD
      "version": "1.1.2",
      "commands": ["csharpier"]
=======
      "version": "1.2.1",
      "commands": [
        "csharpier"
      ]
>>>>>>> 198244b4
    },
    "docfx": {
      "version": "2.78.4",
      "commands": ["docfx"]
    }
  }
}<|MERGE_RESOLUTION|>--- conflicted
+++ resolved
@@ -3,15 +3,8 @@
   "isRoot": true,
   "tools": {
     "csharpier": {
-<<<<<<< HEAD
-      "version": "1.1.2",
+      "version": "1.2.1",
       "commands": ["csharpier"]
-=======
-      "version": "1.2.1",
-      "commands": [
-        "csharpier"
-      ]
->>>>>>> 198244b4
     },
     "docfx": {
       "version": "2.78.4",
