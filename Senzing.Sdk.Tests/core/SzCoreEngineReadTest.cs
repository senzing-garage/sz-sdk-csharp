--- conflicted
+++ resolved
@@ -264,10 +264,6 @@
                     = LoadedEntityMap[entityID];
                 recordKeySet.Add(key);
             }
-<<<<<<< HEAD
-            ;
-=======
->>>>>>> ef7b6c9b
 
         }
         finally
